--- conflicted
+++ resolved
@@ -83,7 +83,6 @@
 
 
 class StringProcessor(BaseProcessor):
-<<<<<<< HEAD
     def __init__(
         self, strip_chars: str = None,
         strip_whitespace: bool = True,
@@ -97,8 +96,6 @@
             self.strip_chars += strip_chars
         self.float_fix = float_fix
 
-=======
->>>>>>> fc66272f
     def process_value(self, value: Any) -> Optional[str]:
         if self.float_fix and isinstance(value, float):
             value = str(value).replace('.0', '')
